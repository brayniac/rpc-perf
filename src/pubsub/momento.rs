--- conflicted
+++ resolved
@@ -3,7 +3,7 @@
 use ::momento::CredentialProviderBuilder;
 use futures::stream::StreamExt;
 use std::sync::Arc;
-use std::time::{Instant, UNIX_EPOCH};
+use std::time::Instant;
 use tokio::time::timeout;
 
 /// Launch tasks with one channel per task as gRPC is mux-enabled.
@@ -83,44 +83,7 @@
             match subscription.next().await {
                 Some(SubscriptionItem::Value(v)) => {
                     if let ValueKind::Binary(mut v) = v.kind {
-<<<<<<< HEAD
-                        let now_unix = UNIX_EPOCH.elapsed().unwrap().as_nanos() as u64;
-
-                        if [v[0], v[1], v[2], v[3], v[4], v[5], v[6], v[7]]
-                            != [0x54, 0x45, 0x53, 0x54, 0x49, 0x4E, 0x47, 0x21]
-                        {
-                            // unexpected message
-                            error!("pubsub: invalid message received");
-                            RESPONSE_EX.increment();
-                            PUBSUB_RECEIVE_INVALID.increment();
-                            continue;
-                        }
-
-                        // grab the checksum and zero it in the message
-                        let csum = [v[8], v[9], v[10], v[11], v[12], v[13], v[14], v[15]];
-                        [v[8], v[9], v[10], v[11], v[12], v[13], v[14], v[15]] = [0; 8];
-
-                        if csum != hash_builder.hash_one(&v).to_be_bytes() {
-                            // corrupted message
-                            error!("pubsub: corrupt message received");
-                            PUBSUB_RECEIVE.increment();
-                            PUBSUB_RECEIVE_CORRUPT.increment();
-                            continue;
-                        }
-
-                        let ts = u64::from_be_bytes([
-                            v[16], v[17], v[18], v[19], v[20], v[21], v[22], v[23],
-                        ]);
-
-                        let latency = now_unix - ts;
-
-                        let _ = PUBSUB_LATENCY.increment(latency);
-
-                        PUBSUB_RECEIVE.increment();
-                        PUBSUB_RECEIVE_OK.increment();
-=======
                         let _ = validator.validate(&mut v);
->>>>>>> b7018006
                     } else {
                         error!("there was a string in the topic");
                         // unexpected message
@@ -214,39 +177,6 @@
 
         REQUEST.increment();
         let start = Instant::now();
-<<<<<<< HEAD
-        let now_unix = UNIX_EPOCH.elapsed().unwrap().as_nanos() as u64;
-        let result = match work_item {
-            WorkItem::Publish { topic, mut message } => {
-                let ts = now_unix.to_be_bytes();
-
-                // write the current unix time into the message
-                [
-                    message[16],
-                    message[17],
-                    message[18],
-                    message[19],
-                    message[20],
-                    message[21],
-                    message[22],
-                    message[23],
-                ] = ts;
-
-                // todo, write a sequence number into the message
-
-                // checksum the message and put the checksum into the message
-                [
-                    message[8],
-                    message[9],
-                    message[10],
-                    message[11],
-                    message[12],
-                    message[13],
-                    message[14],
-                    message[15],
-                ] = hash_builder.hash_one(&message).to_be_bytes();
-
-=======
         let result = match work_item {
             WorkItem::Publish {
                 topic,
@@ -255,7 +185,7 @@
                 key: _,
             } => {
                 validator.stamp(&mut message);
->>>>>>> b7018006
+
                 PUBSUB_PUBLISH.increment();
 
                 match timeout(
